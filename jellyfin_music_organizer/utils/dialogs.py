<<<<<<< HEAD
from typing import Optional, List, Dict, Any
from pathlib import Path
from PyQt6.QtWidgets import QDialog, QFileDialog, QMessageBox


def show_file_dialog(
    parent: Optional[QDialog] = None,
    title: str = "Select File",
    directory: Optional[Path] = None,
    file_types: Optional[List[str]] = None,
) -> Optional[Path]:
    """Show a file selection dialog."""
    file_types_str = ";;".join(file_types) if file_types else "All Files (*.*)"
    directory_str = str(directory) if directory else ""

    file_path, _ = QFileDialog.getOpenFileName(
        parent,
        title,
        directory_str,
        file_types_str,
    )

    return Path(file_path) if file_path else None


def show_directory_dialog(
    parent: Optional[QDialog] = None,
    title: str = "Select Directory",
    directory: Optional[Path] = None,
) -> Optional[Path]:
    """Show a directory selection dialog."""
    directory_str = str(directory) if directory else ""

    dir_path = QFileDialog.getExistingDirectory(
        parent,
        title,
        directory_str,
        QFileDialog.Option.ShowDirsOnly,
    )

    return Path(dir_path) if dir_path else None


def show_message(
    title: str,
    message: str,
    message_type: QMessageBox.Icon = QMessageBox.Icon.Information,
    parent: Optional[QDialog] = None,
) -> None:
    """Show a message dialog."""
    msg_box = QMessageBox(parent)
    msg_box.setWindowTitle(title)
    msg_box.setText(message)
    msg_box.setIcon(message_type)
    msg_box.exec()


def show_confirmation(
    title: str,
    message: str,
    parent: Optional[QDialog] = None,
) -> bool:
    """Show a confirmation dialog."""
    response = QMessageBox.question(
        parent,
        title,
        message,
        QMessageBox.StandardButton.Yes | QMessageBox.StandardButton.No,
    )
    return response == QMessageBox.StandardButton.Yes 
=======
from pathlib import Path
from typing import Optional

from PyQt5.QtWidgets import QFileDialog, QWidget



class DialogManager:
    """Manage dialog operations with proper type safety."""

    @staticmethod
    def get_folder(
        parent: Optional[QWidget] = None,
        caption: str = "Select Folder",
        initial_dir: Optional[Path] = None,
    ) -> Optional[Path]:
        """Show folder selection dialog."""
        try:
            folder = QFileDialog.getExistingDirectory(
                parent, caption, str(initial_dir) if initial_dir else "", QFileDialog.ShowDirsOnly
            )
            return Path(folder) if folder else None
        except Exception as e:
            logger.error(f"Failed to show folder dialog: {e}")
            return None

    @staticmethod
    def get_save_file(
        parent: Optional[QWidget] = None,
        caption: str = "Save File",
        initial_dir: Optional[Path] = None,
        filter_str: str = "All Files (*.*)",
    ) -> Optional[Path]:
        """Show save file dialog."""
        try:
            file_path, _ = QFileDialog.getSaveFileName(
                parent, caption, str(initial_dir) if initial_dir else "", filter_str
            )
            return Path(file_path) if file_path else None
        except Exception as e:
            logger.error(f"Failed to show save file dialog: {e}")
            return None
>>>>>>> 62210114
<|MERGE_RESOLUTION|>--- conflicted
+++ resolved
@@ -1,81 +1,7 @@
-<<<<<<< HEAD
-from typing import Optional, List, Dict, Any
+from typing import Optional, Tuple, List
 from pathlib import Path
-from PyQt6.QtWidgets import QDialog, QFileDialog, QMessageBox
-
-
-def show_file_dialog(
-    parent: Optional[QDialog] = None,
-    title: str = "Select File",
-    directory: Optional[Path] = None,
-    file_types: Optional[List[str]] = None,
-) -> Optional[Path]:
-    """Show a file selection dialog."""
-    file_types_str = ";;".join(file_types) if file_types else "All Files (*.*)"
-    directory_str = str(directory) if directory else ""
-
-    file_path, _ = QFileDialog.getOpenFileName(
-        parent,
-        title,
-        directory_str,
-        file_types_str,
-    )
-
-    return Path(file_path) if file_path else None
-
-
-def show_directory_dialog(
-    parent: Optional[QDialog] = None,
-    title: str = "Select Directory",
-    directory: Optional[Path] = None,
-) -> Optional[Path]:
-    """Show a directory selection dialog."""
-    directory_str = str(directory) if directory else ""
-
-    dir_path = QFileDialog.getExistingDirectory(
-        parent,
-        title,
-        directory_str,
-        QFileDialog.Option.ShowDirsOnly,
-    )
-
-    return Path(dir_path) if dir_path else None
-
-
-def show_message(
-    title: str,
-    message: str,
-    message_type: QMessageBox.Icon = QMessageBox.Icon.Information,
-    parent: Optional[QDialog] = None,
-) -> None:
-    """Show a message dialog."""
-    msg_box = QMessageBox(parent)
-    msg_box.setWindowTitle(title)
-    msg_box.setText(message)
-    msg_box.setIcon(message_type)
-    msg_box.exec()
-
-
-def show_confirmation(
-    title: str,
-    message: str,
-    parent: Optional[QDialog] = None,
-) -> bool:
-    """Show a confirmation dialog."""
-    response = QMessageBox.question(
-        parent,
-        title,
-        message,
-        QMessageBox.StandardButton.Yes | QMessageBox.StandardButton.No,
-    )
-    return response == QMessageBox.StandardButton.Yes 
-=======
-from pathlib import Path
-from typing import Optional
-
 from PyQt5.QtWidgets import QFileDialog, QWidget
-
-
+from .qt_types import QtConstants
 
 class DialogManager:
     """Manage dialog operations with proper type safety."""
@@ -84,12 +10,15 @@
     def get_folder(
         parent: Optional[QWidget] = None,
         caption: str = "Select Folder",
-        initial_dir: Optional[Path] = None,
+        initial_dir: Optional[Path] = None
     ) -> Optional[Path]:
         """Show folder selection dialog."""
         try:
             folder = QFileDialog.getExistingDirectory(
-                parent, caption, str(initial_dir) if initial_dir else "", QFileDialog.ShowDirsOnly
+                parent,
+                caption,
+                str(initial_dir) if initial_dir else "",
+                QFileDialog.ShowDirsOnly
             )
             return Path(folder) if folder else None
         except Exception as e:
@@ -101,15 +30,17 @@
         parent: Optional[QWidget] = None,
         caption: str = "Save File",
         initial_dir: Optional[Path] = None,
-        filter_str: str = "All Files (*.*)",
+        filter_str: str = "All Files (*.*)"
     ) -> Optional[Path]:
         """Show save file dialog."""
         try:
             file_path, _ = QFileDialog.getSaveFileName(
-                parent, caption, str(initial_dir) if initial_dir else "", filter_str
+                parent,
+                caption,
+                str(initial_dir) if initial_dir else "",
+                filter_str
             )
             return Path(file_path) if file_path else None
         except Exception as e:
             logger.error(f"Failed to show save file dialog: {e}")
-            return None
->>>>>>> 62210114
+            return None 