from typing import Optional


class JellyfinMusicOrganizerError(Exception):
<<<<<<< HEAD
    """Base exception for Jellyfin Music Organizer."""
    
=======
    """Base exception for all application errors."""

>>>>>>> 62210114
    def __init__(self, message: str, cause: Optional[Exception] = None) -> None:
        super().__init__(message)
        self.cause = cause


class FileOperationError(JellyfinMusicOrganizerError):
<<<<<<< HEAD
    """Raised when a file operation fails."""
    pass
=======
    """Raised when file operations fail."""


>>>>>>> 62210114

class MetadataError(JellyfinMusicOrganizerError):
    """Raised when metadata operations fail."""



class ConfigurationError(JellyfinMusicOrganizerError):
<<<<<<< HEAD
    """Raised when configuration is invalid or missing."""
    pass

class ResourceError(JellyfinMusicOrganizerError):
    """Raised when a resource cannot be loaded."""
    pass

class UIError(JellyfinMusicOrganizerError):
    """Raised when a UI operation fails."""
    pass
=======
    """Raised when configuration operations fail."""



class ResourceError(JellyfinMusicOrganizerError):
    """Raised when resource operations fail."""



class UIError(JellyfinMusicOrganizerError):
    """Base class for UI-related errors."""


>>>>>>> 62210114

class WindowError(UIError):
    """Raised when window operations fail."""



class DialogError(UIError):
    """Raised when dialog operations fail."""
<|MERGE_RESOLUTION|>--- conflicted
+++ resolved
@@ -1,66 +1,36 @@
 from typing import Optional
 
-
 class JellyfinMusicOrganizerError(Exception):
-<<<<<<< HEAD
-    """Base exception for Jellyfin Music Organizer."""
+    """Base exception for all application errors."""
     
-=======
-    """Base exception for all application errors."""
-
->>>>>>> 62210114
     def __init__(self, message: str, cause: Optional[Exception] = None) -> None:
         super().__init__(message)
         self.cause = cause
 
-
 class FileOperationError(JellyfinMusicOrganizerError):
-<<<<<<< HEAD
-    """Raised when a file operation fails."""
+    """Raised when file operations fail."""
     pass
-=======
-    """Raised when file operations fail."""
-
-
->>>>>>> 62210114
 
 class MetadataError(JellyfinMusicOrganizerError):
     """Raised when metadata operations fail."""
-
-
+    pass
 
 class ConfigurationError(JellyfinMusicOrganizerError):
-<<<<<<< HEAD
-    """Raised when configuration is invalid or missing."""
+    """Raised when configuration operations fail."""
     pass
 
 class ResourceError(JellyfinMusicOrganizerError):
-    """Raised when a resource cannot be loaded."""
+    """Raised when resource operations fail."""
     pass
 
 class UIError(JellyfinMusicOrganizerError):
-    """Raised when a UI operation fails."""
+    """Base class for UI-related errors."""
     pass
-=======
-    """Raised when configuration operations fail."""
-
-
-
-class ResourceError(JellyfinMusicOrganizerError):
-    """Raised when resource operations fail."""
-
-
-
-class UIError(JellyfinMusicOrganizerError):
-    """Base class for UI-related errors."""
-
-
->>>>>>> 62210114
 
 class WindowError(UIError):
     """Raised when window operations fail."""
-
-
+    pass
 
 class DialogError(UIError):
     """Raised when dialog operations fail."""
+    pass 